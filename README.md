# Projet de Scraping des Stations de Transport Urbain

Ce projet Python vise à collecter des informations sur les stations de métro, tramway, RER et Transilien de différentes villes françaises à partir de Wikimedia Commons et Wikipédia. Les données collectées sont ensuite sauvegardées au format JSON et CSV.

## Structure du Projet

```
projet_scraping_capstone_v2/
├── do/
│   ├── scraper.py             # Script pour scraper une URL de catégorie spécifique
│   ├── scraper_module.py      # Module principal de scraping (anciennement scraper_module_v4.py)
│   └── run_all_scrapes.py     # Script pour scraper toutes les URLs listées dans input/urls.txt
├── input/
│   └── urls.txt               # Fichier contenant la liste des URLs de catégories à scraper
└── output/
    ├── (fichiers de sortie existants)
    └── (fichiers de sortie générés par les scripts)
```

## Installation

1.  **Cloner le dépôt** (si vous êtes sur GitHub) ou assurez-vous d'avoir tous les fichiers du projet.
2.  **Créer un environnement virtuel** (recommandé) :
    ```bash
    python3 -m venv venv
    source venv/bin/activate
    ```
3.  **Installer les dépendances Python** :
    ```bash
    pip install -r requirements.txt
    ```
    *(Assurez-vous d'avoir activé votre environnement virtuel avant d'exécuter cette commande.)*

## Utilisation

### 1. Scraper une seule catégorie de stations

Utilisez le script `scraper.py` pour scraper une URL de catégorie spécifique.

```bash
python do/scraper.py <url_de_la_categorie> [nom_fichier_sortie]
```

*   `<url_de_la_categorie>`: L'URL de la page de catégorie Wikimedia Commons/Wikipédia à scraper (obligatoire).
*   `[nom_fichier_sortie]`: (Optionnel) Le nom de base pour les fichiers de sortie JSON et CSV. Si non spécifié, les fichiers seront nommés `stations_scraped.json` et `stations_scraped.csv`.

**Exemples :**

```bash
# Scraper les stations du tramway de Bordeaux avec le nom par défaut
python do/scraper.py "https://commons.wikimedia.org/wiki/Category:Stations_of_Bordeaux_Tramway_by_name"

# Scraper les stations du métro de Paris et sauvegarder sous "paris_metro"
python do/scraper.py "https://commons.wikimedia.org/wiki/Category:Stations_of_the_Paris_Metro_by_name" "paris_metro"
```

Les fichiers de sortie seront générés dans le dossier `output/`.

### 2. Scraper toutes les catégories de stations

Utilisez le script `run_all_scrapes.py` pour scraper toutes les URLs listées dans `input/urls.txt`.

```bash
python do/run_all_scrapes.py
```

Ce script lira chaque URL du fichier `input/urls.txt`, effectuera le scraping, et agrègera toutes les données dans un seul fichier `stations_complete.json` et `stations_complete.csv` dans le dossier `output/`.

## Visualisations

Explorez les données collectées à travers ces visualisations interactives et statiques :

*   **Carte du Métro de Paris :** [Voir la carte interactive](https://SonOfMaaJo.github.io/projet_scraping_stations/output/paris_metro_map.html)
*   **Heatmap des Stations de Paris :** [Voir la heatmap interactive](https://SonOfMaaJo.github.io/projet_scraping_stations/output/heatmap_stations_paris.html)
*   **Évolution du Nombre de Stations par Décennie (Paris) :** [Voir le graphique](https://SonOfMaaJo.github.io/projet_scraping_stations/output/stations_per_decade.png)
<<<<<<< HEAD
*   **Nombre de stations par type de transport :** [Voir le graphique](https://SonOfMaaJo.github.io/projet_scraping_stations/output/stations_by_transport_type.png)

=======
>>>>>>> 6ecc4526
## Fichiers d'entrée

Le fichier `input/urls.txt` contient une liste d'URLs, une par ligne, représentant les catégories de stations à scraper. Vous pouvez modifier ce fichier pour inclure ou exclure des URLs selon vos besoins.

## Sorties

Les données collectées sont sauvegardées dans le dossier `output/` au format JSON et CSV.

---<|MERGE_RESOLUTION|>--- conflicted
+++ resolved
@@ -73,11 +73,8 @@
 *   **Carte du Métro de Paris :** [Voir la carte interactive](https://SonOfMaaJo.github.io/projet_scraping_stations/output/paris_metro_map.html)
 *   **Heatmap des Stations de Paris :** [Voir la heatmap interactive](https://SonOfMaaJo.github.io/projet_scraping_stations/output/heatmap_stations_paris.html)
 *   **Évolution du Nombre de Stations par Décennie (Paris) :** [Voir le graphique](https://SonOfMaaJo.github.io/projet_scraping_stations/output/stations_per_decade.png)
-<<<<<<< HEAD
 *   **Nombre de stations par type de transport :** [Voir le graphique](https://SonOfMaaJo.github.io/projet_scraping_stations/output/stations_by_transport_type.png)
 
-=======
->>>>>>> 6ecc4526
 ## Fichiers d'entrée
 
 Le fichier `input/urls.txt` contient une liste d'URLs, une par ligne, représentant les catégories de stations à scraper. Vous pouvez modifier ce fichier pour inclure ou exclure des URLs selon vos besoins.
